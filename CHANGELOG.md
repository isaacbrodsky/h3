# Change Log
All notable changes to this project will be documented in this file.
This project adheres to [Semantic Versioning](http://semver.org/).

The public API of this library consists of the functions declared in file
[h3api.h](./src/h3lib/include/h3api.h).

## [Unreleased]
### Added
- `experimentalH3ToLocalIj` function for getting local coordinates for an index. (#102)
### Fixed
- Added #include <stdio.h> to benchmark.h
### Added
- Benchmarks for the kRing method for k's of size 10, 20, 30, and 40.

## [3.1.1] - 2018-08-29
### Fixed
- Fixed bounding box bug for polygons crossing the antimeridian (#130)
- Normalize output of h3SetToMultiPolygon to align with the GeoJSON spec, ensuring that each polygon has only one outer loop, followed by holes (#131)
### Changed
- Longitude outputs are now guaranteed to be in the range [-Pi, Pi]. (#93)
<<<<<<< HEAD
- Internal `h3ToIjk` function renamed to `h3ToLocalIjk`. (#102)
- `h3ToIjk` filter application replaced with `h3ToLocalIj`. (#102)
=======
- Implemented closed form formula for maxKringSize. Source: https://oeis.org/A003215 (#138)
- Improved test and benchmark harnesses (#126, #128)
>>>>>>> dfcb55e1

## [3.1.0] - 2018-08-03
### Added
- `h3Distance` function for determining the grid distance between H3 indexes (#83)
- Internal `h3ToIjk` function for getting IJK+ coordinates from an index (#83)
- Internal `ijkDistance` function for determining the grid distance between IJK+ coordinates (#83)
- `h3ToIjk` filter application for experimenting with `h3ToIjk` (#83)
### Fixed
- Don't require a C++ compiler (#107)
### Changed
- Most dynamic internal memory allocations happen on the heap instead of the stack (#100)

## [3.0.8] - 2018-07-18
### Added
- Added Direction enum, replacing int and defined constants (#77)
### Fixed
- Ensured unused memory is cleared for pentagon children. (#84)
- Fixed compiler warnings in `h3ToGeoHier` and `h3ToGeoBoundaryHier`. (#90)
- Fixed a segfault in `h3SetToLinkedGeo` (#94)
### Changed
- Warnings are not errors by default. (#90)

## [3.0.7] - 2018-06-08
### Added
- Generator for the faceCenterPoint table (#67)
- Generator for number of indexes per resolution (#69)
- Added CMake `WARNINGS_AS_ERRORS` option, default on, for Clang and GCC (#70)
- Added CMake `TEST_WRAPPER` setting when `WRAP_VALGRIND` is on (#66)
### Changed
- Moved Vec3d structure to `vec3d.h` (#67)
- Added input validation when getting the origin or destination of an edge (#74)

## [3.0.6] - 2018-06-01
### Changed
- Changed signature of internal function h3NeighborRotations.
- Do not require support for `hexRange`, `hexRanges`, or `hexRangeDistances` in the bindings. These functions may be deprecated in the public API in future releases; consumers should use `kRing` and `kRingDistances` instead.
- Performance improvement in core indexing logic for `geoToH3` (thanks @wewei!)

## [3.0.5] - 2018-04-27
### Fixed
- Fixed duplicate vertex in h3ToGeoBoundary for certain class III hexagons (#46)
### Added
- Release guide

## [3.0.4] - 2018-04-16
### Added
- Assertions when allocating memory on the heap.
### Changed
- Most internal memory allocations happen on the stack instead of the heap.

## [3.0.3] - 2018-03-19
### Added
- CMake config installation to ease use of h3 from CMake projects.
- Add CMake toolchain file to set build options upfront.
- Add CMake `C_CLANG_TIDY` property to integrate clang-tidy checks during build.
- YouCompleteMe completion support.
### Changed
- Improved resilience to out of range inputs.
- Minimum CMake version to 3.1.
- Set `CMAKE_C_STANDARD` to `11` instead of using compiler flag `-std=c1x`.
- Use `CMAKE_POSITION_INDEPENDENT_CODE` instead of using compiler flag `-fPIC`.
- Rename library target from `h3.1` to `h3` with `SONAME` property of 1.
### Removed
- CMake `H3_COMPILER` option in favor of built-in `CMAKE_C_COMPILER`.
- CMake `BUILD_STATIC` option in favor of built-in `BUILD_SHARED_LIBS`.
- CMake `ENABLE_TESTS` option in favor of built-in `BUILD_TESTING`.
- File globbing in CMake in favor of listing source files.

## [3.0.2] - 2018-01-24
### Removed
- Removed the `H3IndexFat` internal structure.
### Changed
- Simplified build process on Windows.
### Fixed
- Fixed an issue where tests would fail on ARM systems.

## [3.0.1] - 2018-01-18
### Added
- Added a `make install` target.
### Changed
- Improved compatability with building on Windows.
- Fixed various cases where the test suite could crash or not compile.

## [3.0.0] - 2018-01-08
### Added
- First public release.<|MERGE_RESOLUTION|>--- conflicted
+++ resolved
@@ -8,10 +8,13 @@
 ## [Unreleased]
 ### Added
 - `experimentalH3ToLocalIj` function for getting local coordinates for an index. (#102)
+- `experimentalLocalIjToH3` function for getting an index from local coordinates. (#102)
+- Benchmarks for the kRing method for k's of size 10, 20, 30, and 40.
+### Changed
+- Internal `h3ToIjk` function renamed to `h3ToLocalIjk`. (#102)
+- `h3ToIjk` filter application replaced with `h3ToLocalIj`. (#102)
 ### Fixed
-- Added #include <stdio.h> to benchmark.h
-### Added
-- Benchmarks for the kRing method for k's of size 10, 20, 30, and 40.
+- Added `#include <stdio.h>` to `benchmark.h` (#142)
 
 ## [3.1.1] - 2018-08-29
 ### Fixed
@@ -19,13 +22,8 @@
 - Normalize output of h3SetToMultiPolygon to align with the GeoJSON spec, ensuring that each polygon has only one outer loop, followed by holes (#131)
 ### Changed
 - Longitude outputs are now guaranteed to be in the range [-Pi, Pi]. (#93)
-<<<<<<< HEAD
-- Internal `h3ToIjk` function renamed to `h3ToLocalIjk`. (#102)
-- `h3ToIjk` filter application replaced with `h3ToLocalIj`. (#102)
-=======
 - Implemented closed form formula for maxKringSize. Source: https://oeis.org/A003215 (#138)
 - Improved test and benchmark harnesses (#126, #128)
->>>>>>> dfcb55e1
 
 ## [3.1.0] - 2018-08-03
 ### Added
