--- conflicted
+++ resolved
@@ -492,8 +492,6 @@
                     iter->cell = cell;
                     return;
                 }
-<<<<<<< HEAD
-=======
             }
             if (mode == CONTAINMENT_OVERLAPPING_BBOX) {
                 // Get a bounding box containing all the cell's children, so
@@ -520,7 +518,6 @@
                         return;
                     }
                 }
->>>>>>> a61a4643
             }
         }
 
